﻿
// Yarl2 - A roguelike computer RPG
// Written in 2024 by Dana Larose <ywg.dana@gmail.com>
//
// To the extent possible under law, the author(s) have dedicated all copyright
// and related and neighboring rights to this software to the public domain
// worldwide. This software is distributed without any warranty.
//
// You should have received a copy of the CC0 Public Domain Dedication along 
// with this software. If not, 
// see <http://creativecommons.org/publicdomain/zero/1.0/>.

namespace Yarl2;

// A structure to store info about a dungeon
class Dungeon(int ID, string arrivalMessage)
{
  public int ID { get; init; } = ID;
  public Dictionary<(int, int, int), Sqr> RememberedSqs = [];
  public Dictionary<int, Map> LevelMaps = [];
  public string ArrivalMessage { get; } = arrivalMessage;

  public void AddMap(Map map)
  {
    int id = LevelMaps.Count == 0 ? 0 : LevelMaps.Keys.Max() + 1;
    LevelMaps.Add(id, map);
  }
}

// A data structure to store all the info about 
// the 'story' of the game. All the dungeon levels, etc
class Campaign
{
  public Town? Town { get; set; }
  public History? History { get; set; }
  public Dictionary<int, Dungeon> Dungeons = [];

  public void AddDungeon(Dungeon dungeon)
  {
    int id = Dungeons.Count == 0 ? 0 : Dungeons.Keys.Max() + 1;
    Dungeons.Add(id, dungeon);
  }
}

class PreGameHandler(UserInterface ui)
{
  UserInterface _ui { get; set; } = ui;

  static bool StartSq(Map map, int row, int col)
  {
    switch (map.TileAt(row, col).Type)
    {
      case TileType.Grass:
      case TileType.Sand:
      case TileType.Tree:
      case TileType.Dirt:
        return true;
      default:
        return false;
    }
  }

  static (int, int) PickStartLoc(Map map, Town town, Random rng)
  {
    List<(int, int)> opts = [];

    for (int r = town.Row - 5; r < town.Row; r++)
    {
      for (int c = town.Col; c < town.Col + town.Width; c++)
      {
        if (map.InBounds(r, c) && StartSq(map, r, c))
          opts.Add((r, c));
      }
    }

    return opts[rng.Next(opts.Count)];
  }

  // I want to pick a square that nestled into the mountains, so we'll pick
  // a square surrounded by at least 3 mountains
  static (int, int) PickDungeonEntrance(Map map, HashSet<(int, int)> region, Town town, Random rng)
  {
    int tcRow = town.Row + town.Height / 2;
    int tcCol = town.Col + town.Width / 2;

    List<(int, int, int)> options = [];
    foreach (var sq in region)
    {
      bool candidate = false;
      switch (map.TileAt(sq).Type)
      {
        case TileType.Grass:
        case TileType.Dirt:
        case TileType.Tree:
        case TileType.Sand:
          candidate = true;
          break;
      }
      if (!candidate)
        continue;

      if (Util.CountAdjTileType(map, sq.Item1, sq.Item2, TileType.Mountain) >= 4)
      {
        int d = Util.Distance(sq.Item1, sq.Item2, tcRow, tcCol);
        options.Add((sq.Item1, sq.Item2, d));
      }
    }
    options = [.. options.OrderBy(sq => sq.Item3)];

    var entrance = options[rng.Next(options.Count / 4)];

    return (entrance.Item1, entrance.Item2);
  }

  static bool InTown(int row, int col, Town town) =>
      row >= town.Row && row <= town.Row + town.Height && col >= town.Col && col <= town.Col + town.Width;

  static void DrawOldRoad(Map map, HashSet<(int, int)> region, (int, int) entrance, Town town, Random rng)
  {
    int loRow = 257, loCol = 257, hiRow = 0, hiCol = 0;
    foreach (var sq in region)
    {
      if (sq.Item1 < loRow)
        loRow = sq.Item1;
      if (sq.Item1 > hiRow)
        hiRow = sq.Item1;
      if (sq.Item2 < loCol)
        loCol = sq.Item2;
      if (sq.Item2 > hiCol)
        hiCol = sq.Item2;
    }

    Dictionary<TileType, int> passable = [];
    passable.Add(TileType.Grass, 1);
    passable.Add(TileType.Sand, 1);
    passable.Add(TileType.Tree, 2);
    passable.Add(TileType.Dirt, 1);
    passable.Add(TileType.Bridge, 1);
    passable.Add(TileType.Water, 1);
    passable.Add(TileType.WoodFloor, 1);

    // These aren't passable in a game sense, but we're only drawing the 
    // ancient road to the outskits of town (but I still need to calculate
    // the path all the way to the centre square, which may end up inside
    // a building)        
    passable.Add(TileType.HWindow, 1);
    passable.Add(TileType.VWindow, 1);
    passable.Add(TileType.ClosedDoor, 1);
    passable.Add(TileType.StoneFloor, 1);
    passable.Add(TileType.StoneWall, 1);
    passable.Add(TileType.WoodWall, 1);

    int tcRow = town.Row + town.Height / 2;
    int tcCol = town.Col + town.Width / 2;

    var dmap = new DjikstraMap(map, loRow, hiRow, loCol, hiCol);
    dmap.Generate(passable, (tcRow, tcCol), 257);
    var road = dmap.ShortestPath(entrance.Item1, entrance.Item2, 0, 0);

    double draw = 1.0;
    double delta = 2.0 / road.Count;

    foreach (var sq in road.Skip(1))
    {
      if (InTown(sq.Item1, sq.Item2, town))
        break;

      if (map.TileAt(sq).Type == TileType.Water)
        map.SetTile(sq, TileFactory.Get(TileType.Bridge));
      else if (rng.NextDouble() < draw)
        map.SetTile(sq, TileFactory.Get(TileType.StoneRoad));
      draw -= delta;
      if (draw < 0.03)
        draw = 0.03;
    }
  }

  static (Campaign, int, int) BeginNewCampaign(Random rng, GameObjectDB objDb)
  {
    var campaign = new Campaign();
    var wilderness = new Dungeon(0, "You draw a deep breath of fresh air.");
    var wildernessGenerator = new Wilderness(rng);
    var wildernessMap = wildernessGenerator.DrawLevel(257);

    var tb = new TownBuilder();
    wildernessMap = tb.DrawnTown(wildernessMap, rng);

    Town town = tb.Town;
    town.Name = NameGenerator.TownName(rng);
    Console.WriteLine(town.Name);

    wilderness.AddMap(wildernessMap);
    campaign.AddDungeon(wilderness);

    // find the 'hidden valleys' that may be among the mountains
    var regionFinder = new RegionFinder(new WildernessPassable());
    var regions = regionFinder.Find(wildernessMap, false, TileType.Unknown);

    // I'm assuming the largest area is the one we want to place the dungeon entrance in
    int largest = 0;
    HashSet<(int, int)> mainRegion = [];
    foreach (var k in regions.Keys)
    {
      if (regions[k].Count > largest)
      {
        mainRegion = regions[k];
        largest = regions[k].Count;
      }
    }
    var entrance = PickDungeonEntrance(wildernessMap, mainRegion, town, rng);
    DrawOldRoad(wildernessMap, mainRegion, entrance, town, rng);

    var history = new History(rng);
    history.CalcDungeonHistory();
    history.GenerateVillain();
    campaign.History = history;

    //var dBuilder = new MainDungeonBuilder();
    //var mainDungeon = dBuilder.Generate(1, "Musty smells. A distant clang. Danger.", 30, 70, 5, entrance, history, objDb, rng);
    //PopulateDungeon(rng, objDb, history, mainDungeon);
    var dBuilder = new ArenaBuilder();
    var mainDungeon = dBuilder.Generate(1, entrance, objDb, rng);
    PopulateArena(rng, objDb, mainDungeon);
    
    campaign.AddDungeon(mainDungeon);

    var portal = new Portal("You stand before a looming portal.")
    {
      Destination = new Loc(1, 0, dBuilder.ExitLoc.Item1, dBuilder.ExitLoc.Item2)
    };
    wildernessMap.SetTile(entrance, portal);
    history.Facts.Add(new LocationFact() 
    {
      Loc = new Loc(0, 0, entrance.Item1, entrance.Item2),
      Desc = "Dungeon Entrance"
    });

;    Village.Populate(wildernessMap, town, objDb, history, rng);
    campaign.Town = town;

    var (startR, startC) = PickStartLoc(wildernessMap, town, rng);

    //return (campaign, startR, startC);
    return (campaign, entrance.Item1, entrance.Item2);
  }

  private static void PopulateArena(Random rng, GameObjectDB objDb, Dungeon dungeon)
  {
    int lvl = 0;

    var sq = dungeon.LevelMaps[lvl].RandomTile(TileType.DungeonFloor, rng);
    var loc = new Loc(dungeon.ID, lvl, sq.Item1, sq.Item2);

    //Actor trickster = MonsterFactory.Get("kobold trickster", rng);
    //trickster.Loc = loc;
    //objDb.Add(trickster);
    //objDb.AddToLoc(loc, trickster);

    // for (int k = 0; k < 3; k++)
    // {
    //     sq = dungeon.LevelMaps[lvl].RandomTile(TileType.DungeonFloor, rng);
    //     loc = new Loc(dungeon.ID, lvl, sq.Item1, sq.Item2);
    //     Actor k1 = MonsterFactory.Get("kobold", rng);
    //     k1.Loc = loc;
    //     k1.Status = ActorStatus.Active;
    //     objDb.Add(k1);
    //     objDb.AddToLoc(loc, k1);
    // }

    sq = dungeon.LevelMaps[lvl].RandomTile(TileType.DungeonFloor, rng);
    loc = new Loc(dungeon.ID, lvl, sq.Item1, sq.Item2);
<<<<<<< HEAD
    Actor mob = MonsterFactory.Get("zombie", rng);
=======
    Actor mob = MonsterFactory.Get("screech bat", rng);
>>>>>>> 241c7979
    objDb.AddNewActor(mob, loc);

    //sq = dungeon.LevelMaps[lvl].RandomTile(TileType.DungeonFloor, rng);
    //loc = new Loc(dungeon.ID, lvl, sq.Item1, sq.Item2);
    //Mob goblin = (Mob) MonsterFactory.Get("goblin", rng);    
    //objDb.AddNewActor(goblin, loc);

    AddGargoyle(rng, objDb, dungeon, 0);

    // sq = dungeon.LevelMaps[lvl].RandomTile(TileType.DungeonFloor, rng);
    // loc = new Loc(dungeon.ID, lvl, sq.Item1, sq.Item2);
    // Actor bat = MonsterFactory.Get("dire bat", rng);
    // bat.Loc = loc;
    // objDb.Add(bat);
    // objDb.AddToLoc(loc, bat);
  }

  // This is very temporary/early code since eventually dungeons will need to
  // know how to populate themselves (or receive a populator class of some 
  // sort) because monsters will spawn as the player explores
  private static void PopulateDungeon(Random rng, GameObjectDB objDb, History history, Dungeon dungeon)
  {
    int maxDepth = 5;
    var decks = DeckBulder.MakeDecks(1, maxDepth, history.Villain, rng);
    history.Facts.Add(new SimpleFact() { Name = "EarlyDenizen", Value = DeckBulder.EarlyMainOccupant });

    // Temp: generate monster decks and populate the first two levels of the dungeon.
    // I'll actually want to save the decks for reuse as random monsters are added
    // in, but I'm not sure where they should live. I guess maybe in the Map structure,
    // which has really come to represent a dungeon level
    for (int lvl = 0; lvl < maxDepth; lvl++)
    {
      for (int j = 0; j < rng.Next(8, 13); j++)
      {
        var deck = decks[lvl];
        var sq = dungeon.LevelMaps[lvl].RandomTile(TileType.DungeonFloor, rng);
        var loc = new Loc(dungeon.ID, lvl, sq.Item1, sq.Item2);
        if (deck.Indexes.Count == 0)
          deck.Reshuffle(rng);
        string m = deck.Monsters[deck.Indexes.Dequeue()];

        // Some monsters are a bit special and take a bit of extra work
        Actor monster = MonsterFactory.Get(m, rng);
        monster.Loc = loc;
        objDb.Add(monster);
        objDb.AddToLoc(loc, monster);
      }
    }
  }

  static void AddGargoyle(Random rng, GameObjectDB objDb, Dungeon dungeon, int level)
  {
    var glyph = new Glyph('&', Colours.LIGHT_GREY, Colours.GREY, Colours.BLACK);
    var gargoyle = new Mob()
    {
      Name = "gargoyle",
      Recovery = 1.0,
      MoveStrategy = new SimpleFlightMoveStrategy(),
      Glyph = glyph
    };
    gargoyle.SetBehaviour(new DisguisedMonsterBehaviour());

    gargoyle.Stats.Add(Attribute.HP, new Stat(40));
    gargoyle.Stats.Add(Attribute.MonsterAttackBonus, new Stat(4));
    gargoyle.Stats.Add(Attribute.AC, new Stat(15));
    gargoyle.Stats.Add(Attribute.Strength, new Stat(1));
    gargoyle.Stats.Add(Attribute.Dexterity, new Stat(1));
    gargoyle.Stats.Add(Attribute.XPValue, new Stat(6));

    gargoyle.Actions.Add(new MobMeleeTrait()
    {
      MinRange = 1,
      MaxRange = 1,
      DamageDie = 5,
      DamageDice = 2,
      DamageType = DamageType.Blunt
    });

    gargoyle.Stats[Attribute.Attitude] = new Stat((int)MobAttitude.Active);
    gargoyle.Stats[Attribute.InDisguise] = new Stat(1);

    var disguise = new DisguiseTrait()
    {
      Disguise = glyph,
      TrueForm = new Glyph('G', Colours.LIGHT_GREY, Colours.GREY, Colours.BLACK),
      DisguiseForm = "statue"
    };
    gargoyle.Traits.Add(disguise);
    gargoyle.Traits.Add(new FlyingTrait());
    gargoyle.Traits.Add(new ResistPiercingTrait());
    gargoyle.Traits.Add(new ResistSlashingTrait());

    var sq = dungeon.LevelMaps[level].RandomTile(TileType.DungeonFloor, rng);
    var loc = new Loc(dungeon.ID, level, sq.Item1, sq.Item2);
    objDb.AddNewActor(gargoyle, loc);

    var adj = Util.Adj4Locs(loc).ToList();
    if (adj.Count > 0)
    {
      var pedestalLoc = adj[rng.Next(adj.Count)];
      var pedetal = new Landmark("A stone pedestal.");
      dungeon.LevelMaps[level].SetTile(pedestalLoc.Row, pedestalLoc.Col, pedetal);
    }
  }

  public GameState? StartUp(Options options)
  {
    try
    {
      string playerName = _ui.BlockingGetResponse("Who are you?");
      return SetupGame(playerName, options, _ui);
    }
    catch (GameQuitException)
    {
      return null;
    }
  }

  private GameState SetupGame(string playerName, Options options, UserInterface ui)
  {
    GameState gameState;
    Player player;

    if (Serialize.SaveFileExists(playerName))
    {
      gameState = Serialize.LoadSaveGame(playerName, options, ui);
      gameState.Player = gameState.ObjDb.FindPlayer() ?? throw new Exception("No player :O");
      player = gameState.Player;
    }
    else
    {
      int seed = DateTime.Now.GetHashCode();
      seed = -643295855;
      // -758465673 this seed doesn't have a valid entrance loc?

      Console.WriteLine($"Seed: {seed}");
      var rng = new Random(seed);
      var objDb = new GameObjectDB();

      player = PlayerCreator.NewPlayer(playerName, objDb, 0, 0, _ui, rng);
      _ui.ClearLongMessage();
      Campaign campaign;
      int startRow, startCol;
      (campaign, startRow, startCol) = BeginNewCampaign(rng, objDb);
      player.Loc = new Loc(0, 0, startRow, startCol);
      gameState = new GameState(player, campaign, options, _ui, rng, seed)
      {
        ObjDb = objDb,
        Turn = 1
      };
    }

    gameState.ObjDb.AddToLoc(player.Loc, player);
    gameState.ToggleEffect(player, player.Loc, TerrainFlag.Lit, true);

    //seed = 601907053;
    //seed = 1956722118;
    //seed = 1003709949;
    //seed = -1407912410;
    //seed = 937420670;
    //seed = -1514513425;
    //seed = 1760989144;
    //seed = 1067714652;
    //seed = 562054470;
    //seed = -1750061855;
    //seed = 475720358;
    //seed = -910280873;
    //seed = -225039841;

    return gameState;
  }
}
<|MERGE_RESOLUTION|>--- conflicted
+++ resolved
@@ -269,11 +269,7 @@
 
     sq = dungeon.LevelMaps[lvl].RandomTile(TileType.DungeonFloor, rng);
     loc = new Loc(dungeon.ID, lvl, sq.Item1, sq.Item2);
-<<<<<<< HEAD
-    Actor mob = MonsterFactory.Get("zombie", rng);
-=======
     Actor mob = MonsterFactory.Get("screech bat", rng);
->>>>>>> 241c7979
     objDb.AddNewActor(mob, loc);
 
     //sq = dungeon.LevelMaps[lvl].RandomTile(TileType.DungeonFloor, rng);
