--- conflicted
+++ resolved
@@ -500,13 +500,11 @@
 tincture of celerity
 A serum that speeds you up allowing you to act more often.
 #
-<<<<<<< HEAD
 shadow
 Sometimes when a being dies, their shadow remains behind as an undead creature hungering for the vitality of the living.
-=======
+#
 page
 A stained page torn from someone's notebook.
 #
 scroll
-An old scroll perhaps taken from some dusty library. It has seen better days.
->>>>>>> e3460610
+An old scroll perhaps taken from some dusty library. It has seen better days.