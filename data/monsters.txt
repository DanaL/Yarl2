skeleton          |z|white        |darkgrey    |12| 8|2| 1.0|12|10|MeleeSlashing#1#1#6#1#0#0#Attack|Immunity#Poison,ResistPiercing,Undead,Brainless
zombie            |z|limegreen    |darkgreen   | 8|10|2|0.75|12| 8|MeleeBlune#1#1#6#1#0#0#Attack|Undead,Brainless
wolf              |d|lightgrey    |grey        |12| 8|2| 1.0|12|10|MeleePiercing#1#1#6#1#0#0#Attack|
giant rat         |r|lightgrey    |grey        |11| 5|2| 1.0|10|10|MeleePiercing#1#1#4#1#0#0#Attack|
dire bat          |v|lightbrown   |brown       |12| 5|2| 1.0|10|12|MeleePiercing#1#1#5#1#0#0#Attack|Flying
goblin            |g|lightbrown   |brown       |12| 8|2| 1.0|12|10|MeleeSlashing#1#1#6#1#0#0#Attack|PoorLoot,Intelligent
goblin archer     |g|blue         |darkblue    |12|10|2| 1.0|12|14|MissilePiercing#2#7#6#1#0#0#Attack,MeleeSlashing#1#1#4#1#0#0#Attack|Intelligent
hobgoblin         |g|grey         |darkgrey    |14|15|3| 1.0|14|10|MeleeSlashing#1#1#8#1#0#0#Attack|Intelligent
kobold            |k|brightred    |dullred     |12| 8|2| 1.0|10|10|MeleeSlashing#1#1#6#1#0#0#Attack|PoorLoot,Intelligent
nilbog            |g|lightblue    |blue        |14|20|3| 1.0|10|14|Nudity#2#7#0#0#0#15#Attack,FogCloud#2#9#0#0#0#25#Attack,Blink#0#0#0#0#0#7#Movement,MeleeSlashing#1#1#6#1#0#0#Attack|Intelligent
kobold foreman    |k|yelloworange |dullred     |13|25|3| 1.0|12|10|SummonKobold#0#0#0#0#0#5#Attack#Break's over!,MeleeSlashing#1#1#5#2#0#0#Attack|DeathMessage#The foreman says: clocking out!,Intelligent
vines             |:|green        |darkgreen   |12|25|0| 1.0|10|10||Plant,Plural,Immunity#Confusion,Brainless,Immobile
giant spider      |M|lightgrey    |grey        |13|25|3| 1.0|12|14|Web#2#7#0#0#0#7#Attack,MeleePiercing#1#1#9#1#0#0#Attack|Teflon,Poisoner#13#2#20
goblin firestarter|g|brightred    |dullred     |12|10|2| 1.0|10|14|FireBolt#2#5#0#0#0#2#AttackMelee,Slashing#1#1#5#1#0#0#Attack|Intelligent
jelly             |b|pink         |dullred     |12|40|3| 1.0|10|10|MeleeAcid#1#1#6#1#0#0#Attack|Divider,ResistBlunt,Immunity#Confusion,Brainless
acrid blob        |b|green        |darkgreen   |12|20|3| 1.0|10|10|MeleeAcid#1#1#6#1#0#0#Attack|AcidSplash,ResistBlunt,Immunity#Confusion,Immunity#Acid,Brainless
chilled jelly     |b|lightblue    |blue        |12|20|3|0.75|10|10|MeleeCold#1#1#6#1#0#0#Attack|ResistBlunt,Immunity#Confusion,Retribution#Cold#8#1,Brainless
ogre              |O|lightgrey    |grey        |13|30|6| 1.0|18|10|MeleeBlunt#1#1#6#2#0#0#Attack|KnockBack,Intelligent,Drop#ogre_liver#33
centipede         |c|green        |darkgreen   |13|10|3| 1.0|12|12|MeleePiercing#1#1#4#1#0#0#Attack|Poisoner#13#1#10
duergar soldier   |h|lightgrey    |grey        |16|25|5| 1.0|14|12|MeleeBlunt#1#1#10#1#0#0#Attack|Intelligent,Carries#mithril_ore#25
drow warrior      |h|grey         |darkgrey    |15|20|5| 1.0|12|16|MissilePiercing#2#5#6#1#0#0#Attack,MeleePiercing#1#1#8#1#0#0#Attack|Intelligent
owlbear           |Y|dullred      |brown       |13|25|4| 1.0|14|12|MeleeSlashing#1#1#6#1#0#0#Attack|Grappler#14
cloaker           |v|grey         |darkgrey    |13|20|4| 1.0|12|14|MirrorImage#1#3#0#0#0#7#Attack,MeleePiercing#1#1#8#1#0#0#Attack|Flying
shadow            | |black        |black       |13|20|3| 1.0|10|14|MeleeNecrotic#1#1#4#1#0#0#Attack|Weaken#13#1,SilverAllergy,Undead
floating eye      |e|lightblue    |blue        |13|20|0|0.25|10|10||ParalyzingGaze#18,Floating,Brainless
screech bat       |v|green        |darkgreen   |13|15|2| 1.0|10|16|ConfusingScream#0#0#4#0#14#7#Attack,MeleePiercing#1#1#6#1#0#0#Attack|Flying,Immunity#Confusion
deep one          |h|green        |darkgreen   |13|20|5| 1.0|12|12|MeleePiercing#1#1#8#1#0#0#Attack|Intelligent
deep one shaman   |h|limegreen    |green       |13|25|4| 1.0|12|12|HealAllies#0#0#0#0#0#05#Passive,MeleePiercing#1#1#8#1#0#0#Attack|Intelligent
rust monster      |R|dullred      |dullred     |14|25|3| 1.0|10|10|MeleeAcid#1#1#6#1#0#0#Attack|Corrosive
will-o-wisp       |ώ|yellow       |yelloworange|15|25|3| 1.0|10|10|DrainTorch#2#6#0#0#0#3#Attack,MeleeFire#1#1#8#1#0#0#Attack|LightSource#owner#2,Retribution#Fire#8#1,Flying
troll             |T|limegreen    |darkgreen   |13|40|8| 1.0|18|10|MeleeSlashing#1#1#8#2#0#0#Attack|Regeneration#3#owner#false#max,Intelligent
creeping coins    |$|yellow       |yelloworange|14|25|6| 1.0|14|12|MeleePiercing}#1#1#4#2#0#0#Attack|Poisoner#14#2#15,CoinsLoot#20#30,Brainless
phantom           |p|iceblue      |lightblue   |15|20|5| 1.0|10|14|MeleeNecrotic#1#1#5#2#0#0#Attack|Invisible#owner#false#max,SilverAllergy,Undead
dire goat         |q|lightgrey    |grey        |13|25|6| 1.0|13|10|MeleeBlunt#1#1#4#2#0#0#Attack|KnockBack,AttackVerb#Butt
shrieker          |F|brightred    |dullred     |10|25|0| 1.0|10|10|Shriek#0#10#0#0#0#3#Passive|Plant,Immunity#Confusion,Immobile,Brainless
ghoul             |z|pink         |faintpink   |13|25|5| 1.0|10|10|MeleeSlashing#1#1#6#1#0#0#Attack|NauseousAura#owner#10,Undead
haunted crypt     |▮|iceblue      |lightblue   |14|50|0| 1.0|10|10|SummonUndead#0#0#0#0#0#25#Passive|Undead,Immunity#Confusion,Construct,Immobile,GoodMagicLoot
giant beetle      |a|lightgrey    |grey        |15|25|3| 1.0|12|12|MeleePiercing#1#1#8#1#0#0#Attack|Drop#beetle_carapace#33
swarm of bees     |I|yellow       |yelloworange|17| 4|3| 1.0|10|10|MeleePiercing#1#1#2#1#0#0#Attack|Flying
displacer beast   |f|grey         |darkgrey    |14|25|4| 1.0|12|12|MeleePiercing#1#1#8#1#0#0#Attack|Displacement
the Great Goblin  |g|lightpurple  |purple      |16|50|6| 1.0|14|14|FearsomeBellow#0#2#0#0#15#12#Attack,MeleeBlunt#1#1#10#1#0#0#Attack|KnockBack,Intelligent,MiniBoss5,Named,GoodMagicLoot
wyrmling          |D|green        |darkgreen   |15|30|5| 1.0|16|14|FireBreath#0#5#10#1#15#5#Attack,MeleePiercing#1#1#8#1#0#0#Attack|
kobold supervisor |k|lightpurple  |purple      |15|20|4| 1.0|12|12|MeleePiercing#1#1#8#1#0#0#Attack|Intelligent,MiniBoss5,Named,GoodMagicLoot
test dragon       |D|green        |darkgreen   |15|30|5| 1.0|16|14|FireBreath#0#5#1#1#15#5#Attack|Immobile
evil villain      |h|lightblue    |blue        |10|10|3| 1.0|10|10|MeleeSlashing#1#1#4#1#0#0#Attack|Immobile
rot grub          |w|white        |grey        |10| 8|3| 1.0|10|10|MeleePiercing#1#1#4#1#0#0#Attack|Mosquito
python            |S|grey         |darkgrey    |13|20|4| 1.0|14|12|Crush#1#1#4#1#0#0#Attack,MeleeBlunt#1#1#6#1#0#0#Attack|Grappler#15
rum gremlin       |i|lightbrown   |brown       |13|20|4| 1.0|10|10|RumBreath#0#4#0#0#0#5#Attack,MeleeSlashing#1#1#4#1#0#0#Attack|Intelligent,PoorLoot
flame beetle      |a|brightred    |dullred     |15|20|3| 1.0|12|12|MeleeFire#1#1#6#1#0#0#Attack|Drop#beetle_carapace#33,Immunity#Fire,LightSource#owner#1
giant toad        |t|green        |darkgreen   |13|25|3| 1.0|10|10|Gulp#1#1#6#1#13#0#Attack|
<<<<<<< HEAD
frog              |t|limegreen    |darkgreen   |10| 1|1| 1.0|10|10||Passive
=======
frog              |t|limegreen    |darkgreen   |10| 1|1| 1.0|10|10||
zombie frog       |t|grey         |darkgrey    |11|10|2| 1.0|10|10|MeleeNecrotic#1#1#4#1#0#0#Attack|Undead,Brainless
>>>>>>> f6bb4906
cultist           |@|grey         |darkgrey    |13|15|3| 1.0|12|10|MeleeSlashing#1#1#6#1#0#0#Attack|Intelligent
cult leader       |@|grey         |darkgrey    |13|20|3| 1.0|12|10|SummonCentipede#0#0#0#0#0#4#Attack#Nag'l fh'tagn!,HealAllies#0#0#0#0#0#05#Passive,MeleeSlashing#1#1#4#1#0#0#Attack|Intelligent<|MERGE_RESOLUTION|>--- conflicted
+++ resolved
@@ -48,11 +48,7 @@
 rum gremlin       |i|lightbrown   |brown       |13|20|4| 1.0|10|10|RumBreath#0#4#0#0#0#5#Attack,MeleeSlashing#1#1#4#1#0#0#Attack|Intelligent,PoorLoot
 flame beetle      |a|brightred    |dullred     |15|20|3| 1.0|12|12|MeleeFire#1#1#6#1#0#0#Attack|Drop#beetle_carapace#33,Immunity#Fire,LightSource#owner#1
 giant toad        |t|green        |darkgreen   |13|25|3| 1.0|10|10|Gulp#1#1#6#1#13#0#Attack|
-<<<<<<< HEAD
 frog              |t|limegreen    |darkgreen   |10| 1|1| 1.0|10|10||Passive
-=======
-frog              |t|limegreen    |darkgreen   |10| 1|1| 1.0|10|10||
 zombie frog       |t|grey         |darkgrey    |11|10|2| 1.0|10|10|MeleeNecrotic#1#1#4#1#0#0#Attack|Undead,Brainless
->>>>>>> f6bb4906
 cultist           |@|grey         |darkgrey    |13|15|3| 1.0|12|10|MeleeSlashing#1#1#6#1#0#0#Attack|Intelligent
 cult leader       |@|grey         |darkgrey    |13|20|3| 1.0|12|10|SummonCentipede#0#0#0#0#0#4#Attack#Nag'l fh'tagn!,HealAllies#0#0#0#0#0#05#Passive,MeleeSlashing#1#1#4#1#0#0#Attack|Intelligent