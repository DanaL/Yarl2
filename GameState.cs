﻿
// Yarl2 - A roguelike computer RPG
// Written in 2024 by Dana Larose <ywg.dana@gmail.com>
//
// To the extent possible under law, the author(s) have dedicated all copyright
// and related and neighboring rights to this software to the public domain
// worldwide. This software is distributed without any warranty.
//
// You should have received a copy of the CC0 Public Domain Dedication along 
// with this software. If not, 
// see <http://creativecommons.org/publicdomain/zero/1.0/>.

using System.Diagnostics;

namespace Yarl2;

// The queue of actors to act will likely need to go here.
class GameState(Player p, Campaign c, Options opts, UserInterface ui, Random rng, int seed)
{
    public int Seed { get; init; } = seed;
    public Random Rng { get; set; } = rng;
    public Map? Map { get; set; }
    public Options? Options { get; set; } = opts;
    public Player Player { get; set; } = p;
    public int CurrLevel { get; set; }
    public int CurrDungeonID { get; set; }
    public Campaign Campaign { get; set; } = c;
    public GameObjectDB ObjDb { get; set; } = new GameObjectDB();
    public List<IPerformer> Performers { get; set; } = [];
    public ulong Turn { get; set; }
    public DjikstraMap? DMap { get; private set; }
    public DjikstraMap? DMapDoors { get; private set; }
    public DjikstraMap? DMapFlight { get; private set; }
    public HashSet<Loc> RecentlySeen { get; set; } = [];    
    public ulong LastTarget { get; set; } = 0;

    // This might (probably will) expand into a hashtable of 
    // UIEventType mapped to a list of listeners
    List<IGameEventListener> _endOfRoundListeners { get; set; } = [];

    private UserInterface UI { get; set; } = ui;

    private int _currPerformer = 0;
        
    static readonly Dictionary<TileType, int> _passableBasic = new() { 
        { TileType.DungeonFloor, 1 },
        { TileType.Landmark, 1 },
        { TileType.Upstairs, 1 },
        { TileType.Downstairs, 1 },
        { TileType.OpenDoor, 1 },
        { TileType.BrokenDoor, 1 },
        { TileType.WoodBridge, 1 }
    };

    static readonly Dictionary<TileType, int> _passableWithDoors = new() {
        { TileType.DungeonFloor, 1 },
        { TileType.Landmark, 1 },
        { TileType.Upstairs, 1 },
        { TileType.Downstairs, 1 },
        { TileType.OpenDoor, 1 },
        { TileType.BrokenDoor, 1 },
        { TileType.ClosedDoor, 1 },
        { TileType.WoodBridge, 1 }
    };

    static readonly Dictionary<TileType, int> _passableFlying = new() {
        { TileType.DungeonFloor, 1 },
        { TileType.Landmark, 1 },
        { TileType.Upstairs, 1 },
        { TileType.Downstairs, 1 },
        { TileType.OpenDoor, 1 },
        { TileType.BrokenDoor, 1 },
        { TileType.WoodBridge, 1 },
        { TileType.DeepWater, 1 },
        { TileType.Water, 1 },
        { TileType.Chasm, 1 }
    };

    public void WriteMessages(List<Message> alerts, string ifNotSeen) => UI.AlertPlayer(alerts, ifNotSeen, this);
    public void WritePopup(string msg, string title) => UI.Popup(msg, title);
    public void ClearMenu() => UI.CloseMenu();
    public UserInterface UIRef() => UI;

    public void EnterLevel(int dungeon, int level)
    {
        CurrLevel = level;
        CurrDungeonID = dungeon;

        // Once the queue of actors is implemented, we will need to switch them
        // out here.
    }

    public Dungeon CurrentDungeon => Campaign!.Dungeons[CurrDungeonID];
    public Map CurrentMap => Campaign!.Dungeons[CurrDungeonID].LevelMaps[CurrLevel];
    public bool InWilderness => CurrDungeonID == 0;

    // I made life difficult for myself by deciding that Turn 0 of the game is 
    // 8:00am T_T 1 turn is 10 seconds (setting aside all concerns about 
    // realism and how the amount of stuff one can do in 10 seconds will in no 
    // way correspond to one action in the game...) so an hour is  360 turns
    public (int, int) CurrTime()
    {
        // There are 1440 turns/day
        int normalized = (int) (Turn + 480) % 1440;
        int hour = normalized / 60;
        int minute = normalized - (hour * 60);
        
        return (hour, minute);
    }

    public Tile TileAt(Loc loc)
    {
        var d = Campaign!.Dungeons[loc.DungeonID];
        var map = d.LevelMaps[loc.Level];

        return map.InBounds(loc.Row, loc.Col)
                    ? map.TileAt(loc.Row, loc.Col)
                    : TileFactory.Get(TileType.Unknown);        
    }

    public bool CanSeeLoc(Actor viewer, Loc loc, int radius)
    {
        var (d, level, row, col) = viewer.Loc;
        var map = Campaign.Dungeons[d].LevelMaps[level];
        var fov = FieldOfView.CalcVisible(radius, row, col, map, d, level, ObjDb);

        return fov.Contains((level, loc.Row, loc.Col));
    }

    public bool LOSBetween(Loc a, Loc b)
    {
        if (a.DungeonID != b.DungeonID || a.Level != b.Level)
            return false;

        var map = Campaign.Dungeons[a.DungeonID].LevelMaps[a.Level];
        foreach (var sq in Util.Bresenham(a.Row, a.Col, b.Row, b.Col))
        {
            if (!map.InBounds(sq) || map.TileAt(sq).Opaque())
                return false;
        }

        return true;
    }

    public void ItemDropped(Item item, Loc loc)
    {
        item.Loc = loc;
        item.ContainedBy = 0;
<<<<<<< HEAD
        ObjDb.SetToLoc(loc, item);

=======
        
>>>>>>> a1313c14
        var tile = TileAt(loc);
        List<Message> msgs = [];
        foreach (var flag in tile.TerrainFlags().Where(t => t != TerrainFlag.None))
        {
            string msg = item.ApplyEffect(flag, this, loc);
            if (msg != "")
            {
                msgs.Add(new Message(msg, loc));
            }
        }

        foreach (var t in item.Traits)
        {
            if (t is DamageTrait dt && dt.DamageType == DamageType.Fire)
                ApplyDamageEffectToLoc(loc, DamageType.Fire);
        }

        ObjDB.SetToLoc(loc, item);
        
        if (msgs.Count > 0)
            UI.AlertPlayer(msgs, "", this);        
    }

    public void ItemDestroyed(Item item, Loc loc)
    {
        var map = Campaign.Dungeons[loc.DungeonID].LevelMaps[loc.Level];
        map.RemoveEffectsFor(item.ID);
        ObjDb.RemoveItemFromGame(loc, item);
    
        foreach (var listener in item.Traits.OfType<IGameEventListener>())
        {
            RemoveListener(listener);
        }
    }

    public void ApplyDamageEffectToLoc(Loc loc, DamageType damageType)
    {
        List<Item> items = [];
        items.AddRange(ObjDb.ItemsAt(loc));
        items.AddRange(ObjDb.EnvironmentsAt(loc));
        List<Message> messages = [];
        var tile = TileAt(loc);
        bool fireStarted = false;

        switch (damageType)
        {
            case DamageType.Fire:
                if (tile.Flammable() && Rng.NextDouble() < 0.15)
                    fireStarted = true;
                foreach (var item in items)
                {
                    if (item.HasTrait<FlammableTrait>())
                    {
                        messages.Add(new Message($"{item.FullName.DefArticle().Capitalize()} burns up!", loc));
                        ItemDestroyed(item, loc);
                        fireStarted = true;
                    }                        
                }
                break;
            default:
                break;
        }

        if (fireStarted)
        {
            var fire = ItemFactory.Fire(this);
            fire.Loc = loc;
            ObjDb.SetToLoc(loc, fire);
            CheckMovedEffects(fire, Loc.Nowhere, loc);

            var map = Campaign.Dungeons[loc.DungeonID].LevelMaps[loc.Level];
            if (tile.Type == TileType.Grass)
            {
                map.SetTile(loc.Row, loc.Col, TileFactory.Get(TileType.CharredGrass));
            }
            else if (tile.Type == TileType.Tree)
            {
                map.SetTile(loc.Row, loc.Col, TileFactory.Get(TileType.CharredStump));
            }
        }

        if (messages.Count > 0)
            UI.AlertPlayer(messages, "", this);
    }

    public void ActorKilled(Actor victim)
    {
        ((IPerformer)victim).RemoveFromQueue = true;
        ObjDb.RemoveActor(victim);

        if (victim == Player)
        {
            UI.KillScreen("You died :(", this);
            throw new PlayerKilledException();
        }
    }

    public void BuildPerformersList()
    {
        RefreshPerformers();

        foreach (var performer in Performers)
        {
            performer.Energy = performer.Recovery;
        }

        // Let the player go first when starting a session
        var i = Performers.FindIndex(p => p is Player);
        var player = Performers[i];
        Performers.RemoveAt(i);
        Performers.Insert(0, player);
    }
    
    public void RefreshPerformers()
    {
        IPerformer? curr = null;
        if (Performers.Count > 0)
        {
             curr = Performers[_currPerformer];
        }

        Performers.Clear();
        Performers.AddRange(ObjDb.GetPerformers(CurrDungeonID, CurrLevel));

        if (curr is not null)
        {
            _currPerformer = Performers.IndexOf(curr);
        }
    }

    public IPerformer NextPerformer()
    {
        do
        {
            // This is slightly different than a monster being killed because this just
            // removes them from the queue. A burnt out torch still exists as an item in
            // the game but a dead monster needs to be removed from the GameObjDb as well
            if (Performers[_currPerformer].RemoveFromQueue)
            {
                // Don't need to increment p here, because removing the 'dead'
                // performer will set up the next one
                Performers.RemoveAt(_currPerformer);
                if (_currPerformer >= Performers.Count) 
                {
                    ++Turn;
                    _currPerformer = 0;
                    EndOfTurn();
                }
            }
            
            if (Performers[_currPerformer].Energy < 1.0)
            {
                Performers[_currPerformer].Energy += Performers[_currPerformer].Recovery;
                ++_currPerformer;
            }

            if (_currPerformer >= Performers.Count)
            {                
                ++Turn;
                _currPerformer = 0;
                EndOfTurn();
            }

            if (Performers[_currPerformer].Energy >= 1.0 && !Performers[_currPerformer].RemoveFromQueue)
                return Performers[_currPerformer];
        }
        while (Performers.Count > 0);

        throw new Exception("Hmm we should never run out of performers");
    }

    // Not sure if this is the right spot for this.  Maybe the player should have a feature/trait
    // that's countdown timer for healing. Then its period can be tweaked by effects and items.
    // I don't what to have every single effect have its own turn like light sources do, but 
    // maybe Actors can have a list of effects I check for each turn?
    //
    // Also not sure how often monsters should regenerate.
    void EndOfTurn()
    {
        if (Turn % 23 == 0)
        {
            Player.Stats[Attribute.HP].Change(1);
        }

        PlayerCreator.CheckLevelUp(Player, UI, Rng);

        var listeners = _endOfRoundListeners.Where(l => !l.Expired).ToList();
        foreach (var listener in listeners)
        {
            listener.Alert(UIEventType.EndOfRound, this);
        }
        _endOfRoundListeners = _endOfRoundListeners.Where(l => !l.Expired).ToList();
    }

    public void ActorMoved(Actor actor, Loc start, Loc dest)
    {        
        ObjDb.ActorMoved(actor, start, dest);
        
        // It might be more efficient to actually calculate the squares covered
        // by the old and new locations and toggle their set difference? But
        // maybe not enough for the more complicated code?        
        CheckMovedEffects(actor, start, dest);

        // Not making djikstra maps for the otherworld just yet.
        // Eventually I need to take into account whether or not
        // monsters can open doors, fly, etc. Multiple maps??
        if (actor is Player && dest.DungeonID > 0)
        {
            //long startTime = Stopwatch.GetTimestamp();

            DMap = new DjikstraMap(CurrentMap, 0, CurrentMap.Height, 0, CurrentMap.Width);
            DMap.Generate(_passableBasic, (dest.Row, dest.Col), 25);

            // I wonder how complicated it would be to generate the maps in parallel
            DMapDoors = new DjikstraMap(CurrentMap, 0, CurrentMap.Height, 0, CurrentMap.Width);
            DMapDoors.Generate(_passableWithDoors, (dest.Row, dest.Col), 25);

            DMapFlight = new DjikstraMap(CurrentMap, 0, CurrentMap.Height, 0, CurrentMap.Width);
            DMapFlight.Generate(_passableFlying, (dest.Row, dest.Col), 25);

            //var elapsed = Stopwatch.GetElapsedTime(startTime);
            //Console.WriteLine($"djikstra map time: {elapsed.TotalMicroseconds}");
        }
    }

    // Find all the game objects affecting a square with a particular
    // effect
    public List<GameObj> ObjsAffectingLoc(Loc loc, TerrainFlag effect)
    {        
        var objs = new List<GameObj>();

        var (dungeon, level, row, col) = loc;
        var map = Campaign.Dungeons[dungeon].LevelMaps[level];
        if (map.Effects.ContainsKey((row, col)) && map.Effects[(row, col)].Count > 0)
        {
            var effects = map.Effects[(row, col)];
            foreach (var k in effects.Keys)
            {
                if ((effects[k] & effect) != TerrainFlag.None) 
                {
                    var o = ObjDb.GetObj(k);
                    if (o is not null)
                        objs.Add(o);
                }
                    
            }
        }

        return objs;
    }

    // Make a noise in the dungeon, start at the source and flood-fill out 
    // decrementing the volume until we hit 0. We'll alert any Actors found
    // the noise
    public HashSet<ulong> Noise(ulong sourceID, int startRow, int startCol, int volume)
    {
        long startTime = Stopwatch.GetTimestamp();
        var alerted = new HashSet<ulong>();
        var map = CurrentMap;
        var q = new Queue<(int, int, int)>();
        q.Enqueue((startRow, startCol, volume + 1));
        var visited = new HashSet<(int, int)>() { (startRow, startCol) };

        while (q.Count > 0) 
        { 
            var curr = q.Dequeue();
            
            foreach (var n in Util.Adj8Sqs(curr.Item1, curr.Item2))
            {               
                if (visited.Contains((n.Item1, n.Item2)))
                    continue;

                visited.Add((n.Item1, n.Item2));

                if (!map.InBounds(n.Item1, n.Item2))
                    continue;

                // Stop at walls, closed doors, and other tiles that block sound
                // (I could instead cut volume for wood things, etc, but I'm not
                // going THAT far down the simulationist rabbit hole!)
                if (map.TileAt(n.Item1, n.Item2).SoundProof())
                {
                    continue;
                }

                // alert actors
                var occ = ObjDb.Occupant(new Loc(CurrDungeonID, CurrLevel, n.Item1, n.Item2));
                if (occ is not null)
                {
                    occ.HearNoise(sourceID, startRow, startCol, this);
                    alerted.Add(occ.ID);
                }

                if (curr.Item3 > 1)
                    q.Enqueue((n.Item1, n.Item2, curr.Item3 - 1));
            }
        }

        var elapsed = Stopwatch.GetElapsedTime(startTime);
        //Console.WriteLine($"noise time ({sourceID}): {elapsed.TotalMicroseconds}");

        return alerted;
    }

    public void CheckMovedEffects(GameObj obj, Loc start, Loc dest)
    {
        Map? startMap = null;
        // first we want to clear out the old effects
        if (start != Loc.Nowhere)
        {
            startMap = Campaign.Dungeons[start.DungeonID].LevelMaps[start.Level];
            startMap.RemoveEffectsFor(obj.ID);
        }

        var destMap = Campaign.Dungeons[dest.DungeonID].LevelMaps[dest.Level];
        var auras = obj.Auras(this).Where(a => a.Item2 > 0);
        foreach (var aura in auras)
        {
            ulong id = aura.Item1;

            startMap?.RemoveEffectsFor(id);
            int radius = aura.Item2;
            TerrainFlag effect = aura.Item3;
            
            foreach (var sq in FieldOfView.CalcVisible(radius, dest.Row, dest.Col, destMap, dest.DungeonID, dest.Level, ObjDb))
            {
                destMap.ApplyEffectAt(effect, sq.Item2, sq.Item3, id);
            }
        }
    }

    // I only have light effects in the game right now, but I also have ambitions
    public void ToggleEffect(GameObj obj, Loc loc, TerrainFlag effect, bool on)
    {
        var (dungeon, level, row, col) = loc;
        var currDungeon = Campaign.Dungeons[dungeon];
        var map = currDungeon.LevelMaps[level];

        foreach (var aura in obj.Auras(this))
        {
            if (aura.Item3 == effect)
            {
                var sqs = FieldOfView.CalcVisible(aura.Item2, row, col, map, dungeon, level, ObjDb);
                foreach (var sq in sqs)
                {
                    if (on)
                        map.ApplyEffectAt(effect, sq.Item2, sq.Item3, aura.Item1);
                    else
                        map.RemoveEffectFromMap(effect, aura.Item1);
                }
            }
        }
    }

    public void RegisterForEvent(UIEventType eventType, IGameEventListener listener)
    {
        if (eventType == UIEventType.EndOfRound)
            _endOfRoundListeners.Add(listener);
        else
            throw new NotImplementedException("I haven't created any other event listeners yet :o");
    }

    public void StopListening(UIEventType eventType, IGameEventListener listener)
    {
        if (eventType == UIEventType.EndOfRound)
            _endOfRoundListeners.Remove(listener);
        else
            throw new NotImplementedException("I haven't created any other event listeners yet :o");
    }

    // Remove listener from all events it might be listening for, although I
    // have only one type right now
    public void RemoveListener(IGameEventListener listener)
    {
        _endOfRoundListeners.Remove(listener);
    }
}<|MERGE_RESOLUTION|>--- conflicted
+++ resolved
@@ -146,12 +146,8 @@
     {
         item.Loc = loc;
         item.ContainedBy = 0;
-<<<<<<< HEAD
         ObjDb.SetToLoc(loc, item);
 
-=======
-        
->>>>>>> a1313c14
         var tile = TileAt(loc);
         List<Message> msgs = [];
         foreach (var flag in tile.TerrainFlags().Where(t => t != TerrainFlag.None))
@@ -169,7 +165,7 @@
                 ApplyDamageEffectToLoc(loc, DamageType.Fire);
         }
 
-        ObjDB.SetToLoc(loc, item);
+        ObjDb.SetToLoc(loc, item);
         
         if (msgs.Count > 0)
             UI.AlertPlayer(msgs, "", this);        
