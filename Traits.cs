--- conflicted
+++ resolved
@@ -301,13 +301,9 @@
                 return;
             }
 
-<<<<<<< HEAD
             var victim = gs.ObjDb.Occupant(fireSrc.Loc);
-=======
             gs.ApplyDamageEffectToLoc(fireSrc.Loc, DamageType.Fire);
-            
-            var victim = gs.ObjDB.Occupant(fireSrc.Loc);
->>>>>>> a1313c14
+
             if (victim is not null) {
                 int fireDmg = gs.Rng.Next(8) + 1;
                 List<(int, DamageType)> fire = [(fireDmg, DamageType.Fire)];
